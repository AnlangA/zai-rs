[package]
name = "zai-rs"
version = "0.1.0"
edition = "2024"
authors = ["anlang <2682525840@qq.com>"]
description = "一个 Rust SDK, 用于调用 智普AI API"
documentation = "https://docs.rs/zai-rs"
repository = "https://github.com/AnlangA/zai-rs"
license = "MIT"


[dependencies]
serde = { version = "1.0.219", features = ["derive"] }
serde_json = "1"
env_logger = "0.11.8"
log = "0.4"
tokio = { version = "1.47.1", features = ["full"] }
jsonschema = "0.33.0"
validator = { version = "0.20.0", features = ["derive"] }
url = "2.5.4"
reqwest = { version = "0.12.23", features = ["json", "multipart", "stream"] }
anyhow = "1"
base64 = "0.22.1"
chrono = "0.4"
async-trait = "0.1"
thiserror = "2.0.16"
futures = "0.3.31"

[dev-dependencies]
toml = "0.9.5"


[[example]]
name = "function_call"
path = "examples/function_call.rs"

[[example]]
name = "chat_text"
path = "examples/chat_text.rs"

[[example]]
name = "chat_vision"
path = "examples/chat_vision.rs"

[[example]]
name = "chat_voice"
path = "examples/chat_voice.rs"

[[example]]
name = "chat_loop"
path = "examples/chat_loop.rs"


[[example]]
name = "chat_stream"
path = "examples/chat_stream.rs"

[[example]]
name = "async_chat_text"
path = "examples/async_chat_text.rs"

[[example]]
name = "function_call_with_toolkits"
path = "examples/function_call_with_toolkits.rs"

[[example]]
name = "gen_video"
path = "examples/gen_video.rs"

[[example]]
name = "gen_image"
path = "examples/gen_image.rs"


[[example]]
name = "tts_speech"
path = "examples/tts_speech.rs"

[[example]]
name = "voice_clone"
path = "examples/voice_clone.rs"

[[example]]
name = "voice_list"
path = "examples/voice_list.rs"

[[example]]
name = "voice_delete"
path = "examples/voice_delete.rs"

[[example]]
name = "files_list"
path = "examples/files_list.rs"



[[example]]
name = "files_upload"
path = "examples/files_upload.rs"



[[example]]
name = "files_delete"
path = "examples/files_delete.rs"

[[example]]
name = "files_content"
path = "examples/files_content.rs"


[[example]]
name = "web_search"
path = "examples/web_search.rs"

[[example]]
name = "audio_transcribe"
path = "examples/audio_transcribe.rs"

[[example]]
name = "embedding"
path = "examples/embedding.rs"

[[example]]
name = "rerank"
path = "examples/rerank.rs"

[[example]]
name = "tokenizer"
path = "examples/tokenizer.rs"

[[example]]
name = "simple_moderation"
path = "examples/simple_moderation.rs"

[[example]]
name = "file_parser_demo"
path = "examples/file_parser_demo.rs"

<<<<<<< HEAD
[dependencies]
serde = { version = "1.0.219", features = ["derive"] }
serde_json = "1"
env_logger = "0.11.8"
log = "0.4"
tokio = { version = "1.47.1", features = ["full"] }
jsonschema = "0.33.0"
validator = { version = "0.20.0", features = ["derive"] }
url = "2.5.4"
reqwest = { version = "0.12.23", features = ["json", "multipart", "stream"] }
anyhow = "1"
base64 = "0.22.1"
chrono = "0.4"
async-trait = "0.1"
thiserror = "1"
futures = "0.3"
toml = "0.8"
=======
[[example]]
name = "batches_create"
path = "examples/batches_create.rs"

[[example]]
name = "batches_retrieve"
path = "examples/batches_retrieve.rs"

[[example]]
name = "batches_cancel"
path = "examples/batches_cancel.rs"



[[example]]
name = "knowledge_list"
path = "examples/knowledge_list.rs"



[[example]]
name = "knowledge_create"
path = "examples/knowledge_create.rs"



[[example]]
name = "knowledge_retrieve"
path = "examples/knowledge_retrieve.rs"

[[example]]
name = "knowledge_update"
path = "examples/knowledge_update.rs"

[[example]]
name = "knowledge_delete"
path = "examples/knowledge_delete.rs"


[[example]]
name = "knowledge_capacity"
path = "examples/knowledge_capacity.rs"




[[example]]
name = "knowledge_document_list"
path = "examples/knowledge_document_list.rs"

[[example]]
name = "knowledge_document_upload_url"
path = "examples/knowledge_document_upload_url.rs"

>>>>>>> c7f4f101
<|MERGE_RESOLUTION|>--- conflicted
+++ resolved
@@ -7,27 +7,6 @@
 documentation = "https://docs.rs/zai-rs"
 repository = "https://github.com/AnlangA/zai-rs"
 license = "MIT"
-
-
-[dependencies]
-serde = { version = "1.0.219", features = ["derive"] }
-serde_json = "1"
-env_logger = "0.11.8"
-log = "0.4"
-tokio = { version = "1.47.1", features = ["full"] }
-jsonschema = "0.33.0"
-validator = { version = "0.20.0", features = ["derive"] }
-url = "2.5.4"
-reqwest = { version = "0.12.23", features = ["json", "multipart", "stream"] }
-anyhow = "1"
-base64 = "0.22.1"
-chrono = "0.4"
-async-trait = "0.1"
-thiserror = "2.0.16"
-futures = "0.3.31"
-
-[dev-dependencies]
-toml = "0.9.5"
 
 
 [[example]]
@@ -50,7 +29,6 @@
 name = "chat_loop"
 path = "examples/chat_loop.rs"
 
-
 [[example]]
 name = "chat_stream"
 path = "examples/chat_stream.rs"
@@ -70,7 +48,6 @@
 [[example]]
 name = "gen_image"
 path = "examples/gen_image.rs"
-
 
 [[example]]
 name = "tts_speech"
@@ -92,13 +69,9 @@
 name = "files_list"
 path = "examples/files_list.rs"
 
-
-
 [[example]]
 name = "files_upload"
 path = "examples/files_upload.rs"
-
-
 
 [[example]]
 name = "files_delete"
@@ -137,7 +110,51 @@
 name = "file_parser_demo"
 path = "examples/file_parser_demo.rs"
 
-<<<<<<< HEAD
+[[example]]
+name = "batches_create"
+path = "examples/batches_create.rs"
+
+[[example]]
+name = "batches_retrieve"
+path = "examples/batches_retrieve.rs"
+
+[[example]]
+name = "batches_cancel"
+path = "examples/batches_cancel.rs"
+
+[[example]]
+name = "knowledge_list"
+path = "examples/knowledge_list.rs"
+
+[[example]]
+name = "knowledge_create"
+path = "examples/knowledge_create.rs"
+
+[[example]]
+name = "knowledge_retrieve"
+path = "examples/knowledge_retrieve.rs"
+
+[[example]]
+name = "knowledge_update"
+path = "examples/knowledge_update.rs"
+
+[[example]]
+name = "knowledge_delete"
+path = "examples/knowledge_delete.rs"
+
+[[example]]
+name = "knowledge_capacity"
+path = "examples/knowledge_capacity.rs"
+
+[[example]]
+name = "knowledge_document_list"
+path = "examples/knowledge_document_list.rs"
+
+[[example]]
+name = "knowledge_document_upload_url"
+path = "examples/knowledge_document_upload_url.rs"
+
+
 [dependencies]
 serde = { version = "1.0.219", features = ["derive"] }
 serde_json = "1"
@@ -152,62 +169,8 @@
 base64 = "0.22.1"
 chrono = "0.4"
 async-trait = "0.1"
-thiserror = "1"
-futures = "0.3"
-toml = "0.8"
-=======
-[[example]]
-name = "batches_create"
-path = "examples/batches_create.rs"
+thiserror = "2.0.16"
+futures = "0.3.31"
 
-[[example]]
-name = "batches_retrieve"
-path = "examples/batches_retrieve.rs"
-
-[[example]]
-name = "batches_cancel"
-path = "examples/batches_cancel.rs"
-
-
-
-[[example]]
-name = "knowledge_list"
-path = "examples/knowledge_list.rs"
-
-
-
-[[example]]
-name = "knowledge_create"
-path = "examples/knowledge_create.rs"
-
-
-
-[[example]]
-name = "knowledge_retrieve"
-path = "examples/knowledge_retrieve.rs"
-
-[[example]]
-name = "knowledge_update"
-path = "examples/knowledge_update.rs"
-
-[[example]]
-name = "knowledge_delete"
-path = "examples/knowledge_delete.rs"
-
-
-[[example]]
-name = "knowledge_capacity"
-path = "examples/knowledge_capacity.rs"
-
-
-
-
-[[example]]
-name = "knowledge_document_list"
-path = "examples/knowledge_document_list.rs"
-
-[[example]]
-name = "knowledge_document_upload_url"
-path = "examples/knowledge_document_upload_url.rs"
-
->>>>>>> c7f4f101
+[dev-dependencies]
+toml = "0.9.5"