--- conflicted
+++ resolved
@@ -1,6 +1,3 @@
-<<<<<<< HEAD
-use jsonschema;
-=======
 //! # JSON Schema Validation Module
 //!
 //! Provides custom validation functions for JSON Schema validation in the ZAI-RS model API.
@@ -50,7 +47,6 @@
 //! These functions are designed to work with the `validator` crate's custom validation
 //! system, allowing them to be used as field validators in struct definitions.
 
->>>>>>> c7f4f101
 use validator::ValidationError;
 
 /// Validates a JSON Schema from a string input.
